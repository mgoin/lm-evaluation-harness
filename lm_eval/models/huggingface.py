import torch
import transformers
from transformers.models.auto.modeling_auto import MODEL_FOR_CAUSAL_LM_MAPPING_NAMES

import copy
from collections import defaultdict
from tqdm import tqdm

import torch.nn.functional as F

from lm_eval import utils
from lm_eval.logger import eval_logger
from lm_eval.api.model import LM
from lm_eval.api.registry import register_model

from lm_eval.utils import MultiTokenEOSCriteria, stop_sequences_criteria

from accelerate import Accelerator
<<<<<<< HEAD
from typing import Optional, Union


def _get_accelerate_args(
    device_map_option: Optional[str] = "auto",
    max_memory_per_gpu: Optional[Union[int, str]] = None,
    max_cpu_memory: Optional[Union[int, str]] = None,
    offload_folder: Optional[str] = "./offload",
) -> dict:
    """Returns the kwargs needed to apply `accelerate` in `AutoModel.from_pretrained`."""
    max_memory = {}
    if max_memory_per_gpu is not None:
        max_memory_per_gpu_map = {
            device_idx: max_memory_per_gpu
            for device_idx in range(torch.cuda.device_count())
        }
        max_memory.update(max_memory_per_gpu_map)
    if max_cpu_memory is not None:
        max_memory["cpu"] = max_cpu_memory

    args = {}
    if max_memory:
        args["max_memory"] = max_memory
    args["device_map"] = device_map_option
    args["offload_folder"] = offload_folder
    return args
=======
from typing import List, Union
>>>>>>> ef4a26f6


@register_model("hf-auto", "hf", "huggingface")
class HFLM(LM):
    """
    An abstracted Huggingface model class. Enables usage with both models of
    `transformers.AutoModelForCausalLM` and `transformers.AutoModelForSeq2SeqLM` classes.

    Supports data-parallel multi-GPU with HF Accelerate.
    """

    AUTO_MODEL_CLASS = None
    _DEFAULT_MAX_LENGTH = 2048

    def __init__(
        self,
        device="cuda",
        pretrained="gpt2",
        revision="main",
        low_cpu_mem_usage=None,
        max_length=None,
        subfolder=None,
        tokenizer=None,
        batch_size=1,
        dtype: Optional[Union[str, torch.dtype]] = "auto",
        # arguments used for splitting a model across GPUs naively.
        # only used if `parallelize=True`.
        parallelize: Optional[bool] = False,
        device_map_option: Optional[str] = "auto",
        max_memory_per_gpu: Optional[Union[int, str]] = None,
        max_cpu_memory: Optional[Union[int, str]] = None,
        offload_folder: Optional[str] = "./offload",
    ):
        super().__init__()

        assert isinstance(device, str)
        assert isinstance(pretrained, str)
        assert isinstance(batch_size, int)

        gpus = torch.cuda.device_count()

        if gpus <= 1 and not parallelize:
            # use user-passed device
            if device:
                if device not in ["cuda", "cpu"]:
                    device = int(device)
                self._device = torch.device(device)
                eval_logger.info(f"Using device '{device}'")
            else:
                eval_logger.info("Device not specified")
                eval_logger.info(f"Cuda Available? {torch.cuda.is_available()}")
                self._device = (
                    torch.device("cuda")
                    if torch.cuda.is_available()
                    else torch.device("cpu")
                )
        else:
            eval_logger.info(
                f"Passed device '{device}', but using `accelerate launch` or `parallelize=True`. This will be overridden when placing model."
            )
            # TODO: include in warning that `load_in_8bit` etc. affect this too
            self._device = device

        model_kwargs = {}
        if parallelize:
            model_kwargs = _get_accelerate_args(
                device_map_option,
                max_memory_per_gpu,
                max_cpu_memory,
                offload_folder,
            )

        # TODO: update this to be less of a hack once subfolder is fixed in HF
        revision = revision + ("/" + subfolder if subfolder is not None else "")

        # get config
        self._config = transformers.AutoConfig.from_pretrained(
            pretrained,
            revision=revision,
        )

        if getattr(self._config, "model_type") in MODEL_FOR_CAUSAL_LM_MAPPING_NAMES:
            self.AUTO_MODEL_CLASS = transformers.AutoModelForCausalLM
        else:
            self.AUTO_MODEL_CLASS = transformers.AutoModelForSeq2SeqLM

        assert self.AUTO_MODEL_CLASS in [
            transformers.AutoModelForCausalLM,
            transformers.AutoModelForSeq2SeqLM,
        ]

        self._model = self.AUTO_MODEL_CLASS.from_pretrained(
            pretrained,
            revision=revision,
            low_cpu_mem_usage=low_cpu_mem_usage,
            **model_kwargs,
            torch_dtype=utils.get_dtype(dtype),
        )
        # forever after, access self._model through self.model property
        self.model.eval()
        self.model.tie_weights()
        if gpus <= 1 and not parallelize:
            # place model onto device, if not using HF Accelerate in any form
            self.model.to(self.device)

        self.tokenizer = transformers.AutoTokenizer.from_pretrained(
            pretrained if tokenizer is None else tokenizer,
            revision=revision,
        )

        self.vocab_size = self.tokenizer.vocab_size
        self.tokenizer.pad_token_id = self.tokenizer.eos_token_id

        self._max_length = max_length

        # multithreading and batching
        self.batch_size_per_gpu = batch_size

        # multigpu data-parallel support when launched with accelerate
        if gpus > 1:
            accelerator = Accelerator()
            if parallelize:
                if accelerator.num_processes > 1:
                    raise RuntimeError(
                        "Attempted to use both a HF Accelerate `device_map` and to launch via `accelerate launch`. If this is the case, please either remove `parallelize=True` from --model_args or launch outside of the Accelerate launcher."
                    )
                else:
                    pass
            elif gpus > accelerator.num_processes:
                # TODO: make sure there's still never an edge case where we unintentionally default to CPU
                eval_logger.warning(
                    "WARNING: The number of total system GPUs does not match the number of spawned processes. "
                    "If you would like to use data parallelism, please launch the script "
                    "with 'accelerate launch *script*'. "
                    f"Current run will proceed with {accelerator.num_processes} devices."
                )
                self._rank = accelerator.local_process_index
                self._world_size = accelerator.num_processes
                # manually set model to use gpu, for case where many GPUs available but
                # only seek to use one
                self._device = (
                    torch.device(f"cuda:{accelerator.local_process_index}")
                    if torch.cuda.is_available()
                    else torch.device("cpu")
                )
                self.model.to(self.device)
            else:
                self._model = accelerator.prepare(self.model)
                self._device = torch.device(f"cuda:{accelerator.local_process_index}")
                self.accelerator = accelerator

                if self.accelerator.is_local_main_process:
                    eval_logger.info(f"Using {gpus} devices with data parallelism")

                self._rank = self.accelerator.local_process_index
                self._world_size = self.accelerator.num_processes

    @property
    def config(self):
        # return the associated transformers.AutoConfig for the given pretrained model.
        return self._config

    @property
    def model(self):
        # returns the model, unwrapping it if using Accelerate
        if hasattr(self, "accelerator"):
            return self.accelerator.unwrap_model(self._model)
        else:
            return self._model

    @property
    def eot_token_id(self):
        # we use EOT because end of *text* is more accurate for what we're doing than end of *sentence*
        return self.tokenizer.eos_token_id

    @property
    def max_length(self):
        if self._max_length:  # if max length manually set, return it
            return self._max_length
        seqlen_config_attrs = ("n_positions", "max_position_embeddings", "n_ctx")
        for attr in seqlen_config_attrs:
            if hasattr(self.model.config, attr):
                return getattr(self.model.config, attr)
        if hasattr(self.tokenizer, "model_max_length"):
            if self.tokenizer.model_max_length == 1000000000000000019884624838656:
                return self._DEFAULT_MAX_LENGTH
            return self.tokenizer.model_max_length
        return self._DEFAULT_MAX_LENGTH

    @property
    def max_gen_toks(self):
        return 256

    @property
    def batch_size(self):
        return self.batch_size_per_gpu

    @property
    def device(self):
        return self._device

    @property
    def rank(self):
        return self._rank

    @property
    def world_size(self):
        return self._world_size

    def tok_encode(self, string: str, left_truncate_len=None):
        """ """
        if self.AUTO_MODEL_CLASS == transformers.AutoModelForCausalLM:
            add_special_tokens = False
        elif self.AUTO_MODEL_CLASS == transformers.AutoModelForSeq2SeqLM:
            add_special_tokens = True

        encoding = self.tokenizer.encode(string, add_special_tokens=add_special_tokens)

        # left-truncate the encoded context to be at most `left_truncate_len` tokens long
        if left_truncate_len:
            encoding = encoding[-left_truncate_len:]

        return encoding

    def tok_batch_encode(
        self, strings: List[str], padding_side="left", left_truncate_len=None
    ):
        # encode a batch of strings. converts to tensors and pads automatically, unlike tok_encode.
        old_padding_side = self.tokenizer.padding_side
        self.tokenizer.padding_side = padding_side

        if self.AUTO_MODEL_CLASS == transformers.AutoModelForCausalLM:
            add_special_tokens = False
        elif self.AUTO_MODEL_CLASS == transformers.AutoModelForSeq2SeqLM:
            add_special_tokens = True

        encoding = self.tokenizer(
            strings,
            padding="longest",
            return_tensors="pt",
            add_special_tokens=add_special_tokens,
        )
        if left_truncate_len:
            encoding["input_ids"] = encoding["input_ids"][:, -left_truncate_len:]
            encoding["attention_mask"] = encoding["attention_mask"][
                :, -left_truncate_len:
            ]
        self.tokenizer.padding_side = old_padding_side

        return encoding["input_ids"], encoding["attention_mask"]

    def tok_decode(self, tokens):
        if self.AUTO_MODEL_CLASS == transformers.AutoModelForCausalLM:
            return self.tokenizer.decode(tokens)
        elif self.AUTO_MODEL_CLASS == transformers.AutoModelForSeq2SeqLM:
            return self.tokenizer.decode(tokens, skip_special_tokens=True)

    def _model_call(self, inps, attn_mask=None, labels=None):
        """
        :param inps: torch.Tensor
            A torch tensor of shape [batch, (sequence_ctx + sequence_cont)] or of shape
            [batch, sequence_ctx]. the size of sequence may vary from call to call
        :param attn_mask: torch.Tensor, optional
            A torch tensor of shape [batch, (sequence_ctx + sequence_cont)]. Only passed
            (and must be passed) if self.AUTO_MODEL_CLASS is transformers.AutoModelForSeq2SeqLM
        :param labels: torch.Tensor, optional
            A torch tensor of shape [batch, (sequence_ctx + sequence_cont)]. Only passed
            (and must be passed) if self.AUTO_MODEL_CLASS is transformers.AutoModelForSeq2SeqLM
        :return
            A torch tensor of shape [batch, sequence, vocab] with the
        logits returned from the model's decoder
        """
        with torch.no_grad():
            if attn_mask is not None or labels is not None:
                assert attn_mask is not None and labels is not None
                assert self.AUTO_MODEL_CLASS == transformers.AutoModelForSeq2SeqLM
                return self.model(
                    input_ids=inps, attention_mask=attn_mask, labels=labels
                ).logits
            else:
                assert self.AUTO_MODEL_CLASS == transformers.AutoModelForCausalLM
                return self.model(inps).logits

    def _model_generate(self, context, max_length, stop, **generation_kwargs):
        # we require users to pass do_sample=True explicitly
        # for non-greedy gen. This should be reevaluated when considering beam search.
        if "do_sample" not in generation_kwargs.keys():
            generation_kwargs["do_sample"] = False
        # build stopping criteria
        stopping_criteria = stop_sequences_criteria(
            self.tokenizer, stop, 1, context.shape[0]
        )
        return self.model.generate(
            context,
            max_length=max_length,
            stopping_criteria=stopping_criteria,
            pad_token_id=self.eot_token_id,
            use_cache=True,
            **generation_kwargs,
        )

    def _select_cont_toks(self, logits, contlen=None, inplen=None):
        if self.AUTO_MODEL_CLASS == transformers.AutoModelForCausalLM:
            assert (
                contlen and inplen
            ), "Must pass input len and cont. len to select scored logits for causal LM"
            # discard right-padding.
            # also discard the input/context tokens. we'll only score continuations.
            logits = logits[inplen - contlen : inplen]
        elif self.AUTO_MODEL_CLASS == transformers.AutoModelForSeq2SeqLM:
            assert (
                contlen and not inplen
            ), "Selecting scored logits for Seq2SeqLM requires only cont. len"
            # only discard right-padding.
            # the logits input to this fn only contain decoder-side tokens.
            logits = logits[:contlen]

        return logits

    def loglikelihood(self, requests):
        new_reqs = []
        for context, continuation in [req.args for req in requests]:
            if context == "":
                # end of text as context
                context_enc = [self.eot_token_id]
            else:
                context_enc = self.tok_encode(context)

            continuation_enc = self.tok_encode(continuation)

            new_reqs.append(((context, continuation), context_enc, continuation_enc))

        return self._loglikelihood_tokens(new_reqs)

    def loglikelihood_rolling(self, requests):
        loglikelihoods = []
        for (string,) in tqdm([req.args for req in requests], disable=(self.rank != 0)):
            rolling_token_windows = list(
                map(
                    utils.make_disjoint_window,
                    utils.get_rolling_token_windows(
                        token_list=self.tok_encode(string),
                        prefix_token=self.eot_token_id,
                        max_seq_len=self.max_length,
                        context_len=1,
                    ),
                )
            )

            # TODO: Right now, we pass single EOT token to the Encoder and the full context to the decoder, in seq2seq case
            rolling_token_windows = [(None,) + x for x in rolling_token_windows]

            pad_amnt = 0
            if self.world_size > 1:
                # We pad out the external document-level iterator so the inner iterator doesn't hang
                mytensor = torch.tensor(len(rolling_token_windows), device=self.device)
                gathered = (
                    self.accelerator.gather(mytensor).cpu().detach().numpy().tolist()
                )

                pad_amnt = max(gathered) - gathered[self.rank]
                if pad_amnt > 0:
                    rolling_token_windows += pad_amnt * [rolling_token_windows[0]]

            string_nll = self._loglikelihood_tokens(
                rolling_token_windows, disable_tqdm=True
            )

            if (self.world_size > 1) and (pad_amnt > 0):
                string_nll = [x[0] for x in string_nll[:-pad_amnt]]
            else:
                # discard is_greedy
                string_nll = [x[0] for x in string_nll]

            string_nll = sum(string_nll)
            loglikelihoods.append(string_nll)

        return loglikelihoods

    def _loglikelihood_tokens(self, requests, disable_tqdm=False):
        # TODO: implement some kind of efficient-request-middleware that lumps together requests with the same context
        res = []

        def _collate(x):
            # the negative sign on len(toks) sorts descending - this has a few advantages:
            # - time estimates will always be over not underestimates, which is more useful for planning
            # - to know the size of a batch when going through the list, you know the first one is always the batch
            #   padded context length. this is useful to simplify the batching logic and more importantly to make
            #   automatic adaptive batches much much easier to implement
            # - any OOMs will happen right away rather than near the end

            toks = x[1] + x[2]
            return -len(toks), tuple(toks)

        # TODO: automatic (variable) batch size detection for vectorization
        re_ord = utils.Reorderer(requests, _collate)
        for chunk in utils.chunks(
            tqdm(re_ord.get_reordered(), disable=(disable_tqdm or (self.rank != 0))),
            self.batch_size,
        ):

            inps = []
            cont_toks_list = []
            inplens = []

            conts = []
            encoder_attns = []

            padding_len_inp = None
            padding_len_cont = None
            # because vectorizing is annoying, we first convert each (context, continuation) pair to padded
            # tensors, then we pack them together into a batch, call the model, and then pick it all apart
            # again because vectorizing is annoying

            for _, context_enc, continuation_enc in chunk:
                # sanity check
                assert len(context_enc) > 0
                assert len(continuation_enc) > 0
                assert len(continuation_enc) <= self.max_length

                # how this all works (illustrated on a causal decoder-only setup):
                #          CTX      CONT
                # inp    0 1 2 3|4 5 6 7 8 9   <- last token is deleted by inp[:, :-1]
                # model  \               \
                # logits   1 2 3|4 5 6 7 8 9   <- the ctx half gets tossed out by the
                # cont_toks      4 5 6 7 8 9      [:, -len(continuation_enc):, :self.vocab_size] slice

                # when too long to fit in context, truncate from the left
                if self.AUTO_MODEL_CLASS == transformers.AutoModelForCausalLM:
                    inp = torch.tensor(
                        (context_enc + continuation_enc)[-(self.max_length + 1) :][:-1],
                        dtype=torch.long,
                        device=self.device,
                    )
                    (inplen,) = inp.shape
                elif self.AUTO_MODEL_CLASS == transformers.AutoModelForSeq2SeqLM:
                    inp = torch.tensor(
                        (context_enc)[-self.max_length :],
                        dtype=torch.long,
                        device=self.device,
                    )
                    (inplen,) = inp.shape

                    # build encoder attn masks
                    encoder_attns.append(torch.ones_like(inp))

                    cont = torch.tensor(
                        (continuation_enc)[-self.max_length :],
                        # TODO: left-shift these?
                        # TODO: our code assumes we never end up truncating conts for either model type
                        dtype=torch.long,
                        device=self.device,
                    )
                    (contlen,) = cont.shape

                    conts.append(cont)

                    padding_len_cont = (
                        max(padding_len_cont, contlen)
                        if padding_len_cont is not None
                        else contlen
                    )

                padding_len_inp = (
                    max(padding_len_inp, inplen)
                    if padding_len_inp is not None
                    else inplen
                )

                inps.append(inp)  # [1, inp_length]
                cont_toks_list.append(continuation_enc)
                inplens.append(inplen)

            # create encoder attn mask and batched conts, if seq2seq
            call_kwargs = {}
            if self.AUTO_MODEL_CLASS == transformers.AutoModelForCausalLM:
                batched_inps = utils.pad_and_concat(
                    padding_len_inp, inps, padding_side="right"
                )  # [batch, padding_len_inp]
            elif self.AUTO_MODEL_CLASS == transformers.AutoModelForSeq2SeqLM:
                # TODO: left-pad encoder inps and mask?
                batched_inps = utils.pad_and_concat(
                    padding_len_inp, inps
                )  # [batch, padding_len_inp]
                batched_conts = utils.pad_and_concat(
                    padding_len_cont, conts
                )  # [batch, padding_len_cont]
                batched_encoder_mask = utils.pad_and_concat(
                    padding_len_inp, encoder_attns
                )  # [batch, padding_len_inp]
                call_kwargs = {
                    "attn_mask": batched_encoder_mask,
                    "labels": batched_conts,
                }

            multi_logits = F.log_softmax(
                self._model_call(batched_inps, **call_kwargs), dim=-1
            )  # [batch, padding_length (inp or cont), vocab]

            for (cache_key, _, _), logits, inplen, cont_toks in zip(
                chunk, multi_logits, inplens, cont_toks_list
            ):

                # Slice to original seq length
                contlen = len(cont_toks)
                # take only logits in the continuation
                # (discard context toks if decoder-only ; discard right-padding)
                ctx_len = (
                    inplen
                    if self.AUTO_MODEL_CLASS == transformers.AutoModelForCausalLM
                    else None
                )
                logits = self._select_cont_toks(logits, contlen=contlen, inplen=ctx_len)
                logits = logits.unsqueeze(0)  # [1, seq, vocab]

                # Check if per-token argmax is exactly equal to continuation
                greedy_tokens = logits.argmax(dim=-1)
                cont_toks = torch.tensor(
                    cont_toks, dtype=torch.long, device=self.device
                ).unsqueeze(
                    0
                )  # [1, seq]
                max_equal = (greedy_tokens == cont_toks).all()

                # Obtain log-probs at the corresponding continuation token indices
                # last_token_slice = logits[:, -1, :].squeeze(0).tolist()
                logits = torch.gather(logits, 2, cont_toks.unsqueeze(-1)).squeeze(
                    -1
                )  # [1, seq]

                # Answer: (log prob, is-exact-match)
                answer = (float(logits.sum()), bool(max_equal))

                res.append(answer)

                self.cache_hook.add_partial("loglikelihood", cache_key, answer)

        return re_ord.get_original(res)

    def greedy_until(self, requests):
        res = defaultdict(list)
        re_ords = {}

        def _collate(x):
            # the negative sign on len(toks) sorts descending - this has a few advantages:
            # - time estimates will always be over not underestimates, which is more useful for planning
            # - to know the size of a batch when going through the list, you know the first one is always the batch
            #   padded context length. this is useful to simplify the batching logic and more importantly to make
            #   automatic adaptive batches much much easier to implement
            # - any OOMs will happen right away rather than near the end
            toks = self.tok_encode(x[0])
            return -len(toks), x[0]

        # we group requests by their generation_kwargs,
        # so that we don't try to execute e.g. greedy sampling and temp=0.8 sampling
        # in the same batch.
        grouper = utils.Grouper(requests, lambda x: str(x.args[1]))
        for key, reqs in grouper.get_grouped().items():
            # within each set of reqs for given kwargs, we reorder by token length, descending.
            re_ords[key] = utils.Reorderer([req.args for req in reqs], _collate)

        pbar = tqdm(total=len(requests), disable=(self.rank != 0))

        # for each different set of kwargs, we execute all requests, by batch.
        for key, re_ord in re_ords.items():
            for chunk in utils.chunks(
                re_ord.get_reordered(),
                self.batch_size,
            ):
                contexts, all_gen_kwargs = zip(*chunk)
                # we assume all gen kwargs in the batch are the same
                # this is safe to assume because the `grouper` object ensures it.
                gen_kwargs = all_gen_kwargs[0]
                # unpack our keyword arguments.
                until = None
                if isinstance(gen_kwargs, dict):
                    kwargs = copy.deepcopy(gen_kwargs)  # edge case for repeats > 1
                    if "until" in kwargs.keys():
                        until = kwargs.pop("until")
                        if isinstance(until, str):
                            until = [kwargs]
                        elif not isinstance(until, list):
                            raise ValueError(
                                f"Expected `kwargs['until']` to be of type Union[str,list] but got {until}"
                            )
                else:
                    raise ValueError(
                        f"Expected `kwargs` to be of type `dict` but got {kwargs}"
                    )
                if not until:
                    until = [self.tok_decode(self.eot_token_id)]
                if "max_gen_toks" in kwargs.keys():
                    max_gen_toks = kwargs.pop("max_gen_toks")
                else:
                    max_gen_toks = self.max_gen_toks
                # first stop sequence is used to halt generation upon encountering
                (primary_until) = until[0]

                # set the max length in tokens of inputs ("context_enc")
                if self.AUTO_MODEL_CLASS == transformers.AutoModelForCausalLM:
                    # max len for inputs = max length, minus room to generate the max new tokens
                    max_ctx_len = self.max_length - max_gen_toks
                elif self.AUTO_MODEL_CLASS == transformers.AutoModelForSeq2SeqLM:
                    # max len for inputs = encoder's whole max_length
                    max_ctx_len = self.max_length

                # encode, pad, and truncate contexts for this batch
                context_enc, attn_masks = self.tok_batch_encode(
                    contexts, left_truncate_len=max_ctx_len
                )
                context_enc = context_enc.to(self.device)
                attn_masks = attn_masks.to(self.device)

                # perform batched generation
                cont = self._model_generate(
                    context=context_enc,
                    attention_mask=attn_masks,
                    max_length=context_enc.shape[1] + max_gen_toks,
                    stop=primary_until,
                    **kwargs,
                )

                cont_toks_list = cont.tolist()
                for cont_toks, context in zip(cont_toks_list, contexts):
                    # discard context + left-padding toks if using causal decoder-only LM
                    if self.AUTO_MODEL_CLASS == transformers.AutoModelForCausalLM:
                        cont_toks = cont_toks[context_enc.shape[1] :]

                    s = self.tok_decode(cont_toks)

                    # use secondary stop seqs to cut off should-have-been-stopped content post-hoc
                    for term in until:
                        if len(term) > 0:
                            # ignore '' separator,
                            # for seq2seq case where self.tok_decode(self.eot_token_id) = ''
                            s = s.split(term)[0]

                    res[key].append(s)

                    self.cache_hook.add_partial(
                        "greedy_until", (context, gen_kwargs), s
                    )
                    pbar.update(1)
            # reorder this group of results back to original unsorted form
            res[key] = re_ord.get_original(res[key])

        pbar.close()

        return grouper.get_original(res)<|MERGE_RESOLUTION|>--- conflicted
+++ resolved
@@ -16,8 +16,7 @@
 from lm_eval.utils import MultiTokenEOSCriteria, stop_sequences_criteria
 
 from accelerate import Accelerator
-<<<<<<< HEAD
-from typing import Optional, Union
+from typing import List, Optional, Union
 
 
 def _get_accelerate_args(
@@ -43,9 +42,6 @@
     args["device_map"] = device_map_option
     args["offload_folder"] = offload_folder
     return args
-=======
-from typing import List, Union
->>>>>>> ef4a26f6
 
 
 @register_model("hf-auto", "hf", "huggingface")
